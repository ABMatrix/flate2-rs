//! ZLIB compression and decompression of streams

use std::io::prelude::*;
use std::io;
use std::mem;

#[cfg(feature = "tokio")]
use futures::Poll;
#[cfg(feature = "tokio")]
use tokio_io::{AsyncRead, AsyncWrite};

use bufreader::BufReader;
use zio;
use {Compress, Decompress};

/// A ZLIB encoder, or compressor.
///
/// This structure implements a [`Write`] interface and takes a stream of
/// uncompressed data, writing the compressed data to the wrapped writer.
<<<<<<< HEAD
///
/// [`Write`]: https://doc.rust-lang.org/std/io/trait.Write.html
=======
#[derive(Debug)]
>>>>>>> 3012817e
pub struct EncoderWriter<W: Write> {
    inner: zio::Writer<W, Compress>,
}

/// A ZLIB encoder, or compressor.
///
/// This structure implements a [`Read`] interface and will read uncompressed
/// data from an underlying stream and emit a stream of compressed data.
<<<<<<< HEAD
///
/// [`Read`]: https://doc.rust-lang.org/std/io/trait.Read.html
=======
#[derive(Debug)]
>>>>>>> 3012817e
pub struct EncoderReader<R> {
    inner: EncoderReaderBuf<BufReader<R>>,
}

/// A ZLIB encoder, or compressor.
///
/// This structure implements a [`BufRead`] interface and will read uncompressed
/// data from an underlying stream and emit a stream of compressed data.
<<<<<<< HEAD
///
/// [`BufRead`]: https://doc.rust-lang.org/std/io/trait.BufRead.html
=======
#[derive(Debug)]
>>>>>>> 3012817e
pub struct EncoderReaderBuf<R> {
    obj: R,
    data: Compress,
}

/// A ZLIB decoder, or decompressor.
///
/// This structure implements a [`Read`] interface and takes a stream of
/// compressed data as input, providing the decompressed data when read from.
<<<<<<< HEAD
///
/// [`Read`]: https://doc.rust-lang.org/std/io/trait.Read.html
=======
#[derive(Debug)]
>>>>>>> 3012817e
pub struct DecoderReader<R> {
    inner: DecoderReaderBuf<BufReader<R>>,
}

/// A ZLIB decoder, or decompressor.
///
/// This structure implements a [`BufRead`] interface and takes a stream of
/// compressed data as input, providing the decompressed data when read from.
<<<<<<< HEAD
///
/// [`BufRead`]: https://doc.rust-lang.org/std/io/trait.BufRead.html
=======
#[derive(Debug)]
>>>>>>> 3012817e
pub struct DecoderReaderBuf<R> {
    obj: R,
    data: Decompress,
}

/// A ZLIB decoder, or decompressor.
///
/// This structure implements a [`Write`] and will emit a stream of decompressed
/// data when fed a stream of compressed data.
<<<<<<< HEAD
///
/// [`Write`]: https://doc.rust-lang.org/std/io/trait.Write.html
=======
#[derive(Debug)]
>>>>>>> 3012817e
pub struct DecoderWriter<W: Write> {
    inner: zio::Writer<W, Decompress>,
}

impl<W: Write> EncoderWriter<W> {
    /// Creates a new encoder which will write compressed data to the stream
    /// given at the given compression level.
    ///
    /// When this encoder is dropped or unwrapped the final pieces of data will
    /// be flushed.
    pub fn new(w: W, level: ::Compression) -> EncoderWriter<W> {
        EncoderWriter {
            inner: zio::Writer::new(w, Compress::new(level, true)),
        }
    }

    /// Acquires a reference to the underlying writer.
    pub fn get_ref(&self) -> &W {
        self.inner.get_ref()
    }

    /// Acquires a mutable reference to the underlying writer.
    ///
    /// Note that mutating the output/input state of the stream may corrupt this
    /// object, so care must be taken when using this method.
    pub fn get_mut(&mut self) -> &mut W {
        self.inner.get_mut()
    }

    /// Resets the state of this encoder entirely, swapping out the output
    /// stream for another.
    ///
    /// This function will finish encoding the current stream into the current
    /// output stream before swapping out the two output streams. If the stream
    /// cannot be finished an error is returned.
    ///
    /// After the current stream has been finished, this will reset the internal
    /// state of this encoder and replace the output stream with the one
    /// provided, returning the previous output stream. Future data written to
    /// this encoder will be the compressed into the stream `w` provided.
    pub fn reset(&mut self, w: W) -> io::Result<W> {
        try!(self.inner.finish());
        self.inner.data.reset();
        Ok(self.inner.replace(w))
    }

    /// Attempt to finish this output stream, writing out final chunks of data.
    ///
    /// Note that this function can only be used once data has finished being
    /// written to the output stream. After this function is called then further
    /// calls to `write` may result in a panic.
    ///
    /// # Panics
    ///
    /// Attempts to write data to this stream may result in a panic after this
    /// function is called.
    pub fn try_finish(&mut self) -> io::Result<()> {
        self.inner.finish()
    }

    /// Consumes this encoder, flushing the output stream.
    ///
    /// This will flush the underlying data stream, close off the compressed
    /// stream and, if successful, return the contained writer.
    ///
    /// Note that this function may not be suitable to call in a situation where
    /// the underlying stream is an asynchronous I/O stream. To finish a stream
    /// the `try_finish` (or `shutdown`) method should be used instead. To
    /// re-acquire ownership of a stream it is safe to call this method after
    /// `try_finish` or `shutdown` has returned `Ok`.
    pub fn finish(mut self) -> io::Result<W> {
        try!(self.inner.finish());
        Ok(self.inner.take_inner())
    }

    /// Consumes this encoder, flushing the output stream.
    ///
    /// This will flush the underlying data stream and then return the contained
    /// writer if the flush succeeded.
    /// The compressed stream will not closed but only flushed. This
    /// means that obtained byte array can by extended by another deflated
    /// stream. To close the stream add the two bytes 0x3 and 0x0.
    pub fn flush_finish(mut self) -> io::Result<W> {
        try!(self.inner.flush());
        Ok(self.inner.take_inner())
    }

    /// Returns the number of bytes that have been written to this compresor.
    ///
    /// Note that not all bytes written to this object may be accounted for,
    /// there may still be some active buffering.
    pub fn total_in(&self) -> u64 {
        self.inner.data.total_in()
    }

    /// Returns the number of bytes that the compressor has produced.
    ///
    /// Note that not all bytes may have been written yet, some may still be
    /// buffered.
    pub fn total_out(&self) -> u64 {
        self.inner.data.total_out()
    }
}

impl<W: Write> Write for EncoderWriter<W> {
    fn write(&mut self, buf: &[u8]) -> io::Result<usize> {
        self.inner.write(buf)
    }

    fn flush(&mut self) -> io::Result<()> {
        self.inner.flush()
    }
}

#[cfg(feature = "tokio")]
impl<W: AsyncWrite> AsyncWrite for EncoderWriter<W> {
    fn shutdown(&mut self) -> Poll<(), io::Error> {
        try_nb!(self.try_finish());
        self.get_mut().shutdown()
    }
}

impl<W: Read + Write> Read for EncoderWriter<W> {
    fn read(&mut self, buf: &mut [u8]) -> io::Result<usize> {
        self.get_mut().read(buf)
    }
}

#[cfg(feature = "tokio")]
impl<W: AsyncRead + AsyncWrite> AsyncRead for EncoderWriter<W> {
}

impl<R: Read> EncoderReader<R> {
    /// Creates a new encoder which will read uncompressed data from the given
    /// stream and emit the compressed stream.
    pub fn new(r: R, level: ::Compression) -> EncoderReader<R> {
        EncoderReader {
            inner: EncoderReaderBuf::new(BufReader::new(r), level),
        }
    }
}

impl<R> EncoderReader<R> {
    /// Resets the state of this encoder entirely, swapping out the input
    /// stream for another.
    ///
    /// This function will reset the internal state of this encoder and replace
    /// the input stream with the one provided, returning the previous input
    /// stream. Future data read from this encoder will be the compressed
    /// version of `r`'s data.
    ///
    /// Note that there may be currently buffered data when this function is
    /// called, and in that case the buffered data is discarded.
    pub fn reset(&mut self, r: R) -> R {
        self.inner.data.reset();
        self.inner.obj.reset(r)
    }

    /// Acquires a reference to the underlying stream
    pub fn get_ref(&self) -> &R {
        self.inner.get_ref().get_ref()
    }

    /// Acquires a mutable reference to the underlying stream
    ///
    /// Note that mutation of the stream may result in surprising results if
    /// this encoder is continued to be used.
    pub fn get_mut(&mut self) -> &mut R {
        self.inner.get_mut().get_mut()
    }

    /// Consumes this encoder, returning the underlying reader.
    ///
    /// Note that there may be buffered bytes which are not re-acquired as part
    /// of this transition. It's recommended to only call this function after
    /// EOF has been reached.
    pub fn into_inner(self) -> R {
        self.inner.into_inner().into_inner()
    }

    /// Returns the number of bytes that have been read into this compressor.
    ///
    /// Note that not all bytes read from the underlying object may be accounted
    /// for, there may still be some active buffering.
    pub fn total_in(&self) -> u64 {
        self.inner.data.total_in()
    }

    /// Returns the number of bytes that the compressor has produced.
    ///
    /// Note that not all bytes may have been read yet, some may still be
    /// buffered.
    pub fn total_out(&self) -> u64 {
        self.inner.data.total_out()
    }
}

impl<R: Read> Read for EncoderReader<R> {
    fn read(&mut self, buf: &mut [u8]) -> io::Result<usize> {
        self.inner.read(buf)
    }
}

#[cfg(feature = "tokio")]
impl<R: AsyncRead> AsyncRead for EncoderReader<R> {
}

impl<W: Read + Write> Write for EncoderReader<W> {
    fn write(&mut self, buf: &[u8]) -> io::Result<usize> {
        self.get_mut().write(buf)
    }

    fn flush(&mut self) -> io::Result<()> {
        self.get_mut().flush()
    }
}

#[cfg(feature = "tokio")]
impl<R: AsyncRead + AsyncWrite> AsyncWrite for EncoderReader<R> {
    fn shutdown(&mut self) -> Poll<(), io::Error> {
        self.get_mut().shutdown()
    }
}

impl<R: BufRead> EncoderReaderBuf<R> {
    /// Creates a new encoder which will read uncompressed data from the given
    /// stream and emit the compressed stream.
    pub fn new(r: R, level: ::Compression) -> EncoderReaderBuf<R> {
        EncoderReaderBuf {
            obj: r,
            data: Compress::new(level, true),
        }
    }
}

impl<R> EncoderReaderBuf<R> {
    /// Resets the state of this encoder entirely, swapping out the input
    /// stream for another.
    ///
    /// This function will reset the internal state of this encoder and replace
    /// the input stream with the one provided, returning the previous input
    /// stream. Future data read from this encoder will be the compressed
    /// version of `r`'s data.
    pub fn reset(&mut self, r: R) -> R {
        self.data.reset();
        mem::replace(&mut self.obj, r)
    }

    /// Acquires a reference to the underlying reader
    pub fn get_ref(&self) -> &R {
        &self.obj
    }

    /// Acquires a mutable reference to the underlying stream
    ///
    /// Note that mutation of the stream may result in surprising results if
    /// this encoder is continued to be used.
    pub fn get_mut(&mut self) -> &mut R {
        &mut self.obj
    }

    /// Consumes this encoder, returning the underlying reader.
    pub fn into_inner(self) -> R {
        self.obj
    }

    /// Returns the number of bytes that have been read into this compressor.
    ///
    /// Note that not all bytes read from the underlying object may be accounted
    /// for, there may still be some active buffering.
    pub fn total_in(&self) -> u64 {
        self.data.total_in()
    }

    /// Returns the number of bytes that the compressor has produced.
    ///
    /// Note that not all bytes may have been read yet, some may still be
    /// buffered.
    pub fn total_out(&self) -> u64 {
        self.data.total_out()
    }
}

impl<R: BufRead> Read for EncoderReaderBuf<R> {
    fn read(&mut self, buf: &mut [u8]) -> io::Result<usize> {
        zio::read(&mut self.obj, &mut self.data, buf)
    }
}

#[cfg(feature = "tokio")]
impl<R: AsyncRead + BufRead> AsyncRead for EncoderReaderBuf<R> {
}

impl<R: BufRead + Write> Write for EncoderReaderBuf<R> {
    fn write(&mut self, buf: &[u8]) -> io::Result<usize> {
        self.get_mut().write(buf)
    }

    fn flush(&mut self) -> io::Result<()> {
        self.get_mut().flush()
    }
}

#[cfg(feature = "tokio")]
impl<R: AsyncWrite + BufRead> AsyncWrite for EncoderReaderBuf<R> {
    fn shutdown(&mut self) -> Poll<(), io::Error> {
        self.get_mut().shutdown()
    }
}

impl<R: Read> DecoderReader<R> {
    /// Creates a new decoder which will decompress data read from the given
    /// stream.
    pub fn new(r: R) -> DecoderReader<R> {
        DecoderReader::new_with_buf(r, vec![0; 32 * 1024])
    }

    /// Same as `new`, but the intermediate buffer for data is specified.
    ///
    /// Note that the specified buffer will only be used up to its current
    /// length. The buffer's capacity will also not grow over time.
    pub fn new_with_buf(r: R, buf: Vec<u8>) -> DecoderReader<R> {
        DecoderReader {
            inner: DecoderReaderBuf::new(BufReader::with_buf(buf, r)),
        }
    }
}

impl<R> DecoderReader<R> {
    /// Resets the state of this decoder entirely, swapping out the input
    /// stream for another.
    ///
    /// This will reset the internal state of this decoder and replace the
    /// input stream with the one provided, returning the previous input
    /// stream. Future data read from this decoder will be the decompressed
    /// version of `r`'s data.
    ///
    /// Note that there may be currently buffered data when this function is
    /// called, and in that case the buffered data is discarded.
    pub fn reset(&mut self, r: R) -> R {
        self.inner.data = Decompress::new(true);
        self.inner.obj.reset(r)
    }

    /// Acquires a reference to the underlying stream
    pub fn get_ref(&self) -> &R {
        self.inner.get_ref().get_ref()
    }

    /// Acquires a mutable reference to the underlying stream
    ///
    /// Note that mutation of the stream may result in surprising results if
    /// this encoder is continued to be used.
    pub fn get_mut(&mut self) -> &mut R {
        self.inner.get_mut().get_mut()
    }

    /// Consumes this decoder, returning the underlying reader.
    ///
    /// Note that there may be buffered bytes which are not re-acquired as part
    /// of this transition. It's recommended to only call this function after
    /// EOF has been reached.
    pub fn into_inner(self) -> R {
        self.inner.into_inner().into_inner()
    }

    /// Returns the number of bytes that the decompressor has consumed.
    ///
    /// Note that this will likely be smaller than what the decompressor
    /// actually read from the underlying stream due to buffering.
    pub fn total_in(&self) -> u64 {
        self.inner.total_in()
    }

    /// Returns the number of bytes that the decompressor has produced.
    pub fn total_out(&self) -> u64 {
        self.inner.total_out()
    }
}

impl<R: Read> Read for DecoderReader<R> {
    fn read(&mut self, into: &mut [u8]) -> io::Result<usize> {
        self.inner.read(into)
    }
}

#[cfg(feature = "tokio")]
impl<R: AsyncRead> AsyncRead for DecoderReader<R> {
}

impl<R: Read + Write> Write for DecoderReader<R> {
    fn write(&mut self, buf: &[u8]) -> io::Result<usize> {
        self.get_mut().write(buf)
    }

    fn flush(&mut self) -> io::Result<()> {
        self.get_mut().flush()
    }
}

#[cfg(feature = "tokio")]
impl<R: AsyncWrite + AsyncRead> AsyncWrite for DecoderReader<R> {
    fn shutdown(&mut self) -> Poll<(), io::Error> {
        self.get_mut().shutdown()
    }
}

impl<R: BufRead> DecoderReaderBuf<R> {
    /// Creates a new decoder which will decompress data read from the given
    /// stream.
    pub fn new(r: R) -> DecoderReaderBuf<R> {
        DecoderReaderBuf {
            obj: r,
            data: Decompress::new(true),
        }
    }
}

impl<R> DecoderReaderBuf<R> {
    /// Resets the state of this decoder entirely, swapping out the input
    /// stream for another.
    ///
    /// This will reset the internal state of this decoder and replace the
    /// input stream with the one provided, returning the previous input
    /// stream. Future data read from this decoder will be the decompressed
    /// version of `r`'s data.
    pub fn reset(&mut self, r: R) -> R {
        self.data = Decompress::new(true);
        mem::replace(&mut self.obj, r)
    }

    /// Acquires a reference to the underlying stream
    pub fn get_ref(&self) -> &R {
        &self.obj
    }

    /// Acquires a mutable reference to the underlying stream
    ///
    /// Note that mutation of the stream may result in surprising results if
    /// this encoder is continued to be used.
    pub fn get_mut(&mut self) -> &mut R {
        &mut self.obj
    }

    /// Consumes this decoder, returning the underlying reader.
    pub fn into_inner(self) -> R {
        self.obj
    }

    /// Returns the number of bytes that the decompressor has consumed.
    ///
    /// Note that this will likely be smaller than what the decompressor
    /// actually read from the underlying stream due to buffering.
    pub fn total_in(&self) -> u64 {
        self.data.total_in()
    }

    /// Returns the number of bytes that the decompressor has produced.
    pub fn total_out(&self) -> u64 {
        self.data.total_out()
    }
}

impl<R: BufRead> Read for DecoderReaderBuf<R> {
    fn read(&mut self, into: &mut [u8]) -> io::Result<usize> {
        zio::read(&mut self.obj, &mut self.data, into)
    }
}

#[cfg(feature = "tokio")]
impl<R: AsyncRead + BufRead> AsyncRead for DecoderReaderBuf<R> {
}

impl<R: BufRead + Write> Write for DecoderReaderBuf<R> {
    fn write(&mut self, buf: &[u8]) -> io::Result<usize> {
        self.get_mut().write(buf)
    }

    fn flush(&mut self) -> io::Result<()> {
        self.get_mut().flush()
    }
}

#[cfg(feature = "tokio")]
impl<R: AsyncWrite + BufRead> AsyncWrite for DecoderReaderBuf<R> {
    fn shutdown(&mut self) -> Poll<(), io::Error> {
        self.get_mut().shutdown()
    }
}

impl<W: Write> DecoderWriter<W> {
    /// Creates a new decoder which will write uncompressed data to the stream.
    ///
    /// When this decoder is dropped or unwrapped the final pieces of data will
    /// be flushed.
    pub fn new(w: W) -> DecoderWriter<W> {
        DecoderWriter {
            inner: zio::Writer::new(w, Decompress::new(true)),
        }
    }

    /// Acquires a reference to the underlying writer.
    pub fn get_ref(&self) -> &W {
        self.inner.get_ref()
    }

    /// Acquires a mutable reference to the underlying writer.
    ///
    /// Note that mutating the output/input state of the stream may corrupt this
    /// object, so care must be taken when using this method.
    pub fn get_mut(&mut self) -> &mut W {
        self.inner.get_mut()
    }

    /// Resets the state of this decoder entirely, swapping out the output
    /// stream for another.
    ///
    /// This will reset the internal state of this decoder and replace the
    /// output stream with the one provided, returning the previous output
    /// stream. Future data written to this decoder will be decompressed into
    /// the output stream `w`.
    pub fn reset(&mut self, w: W) -> io::Result<W> {
        try!(self.inner.finish());
        self.inner.data = Decompress::new(true);
        Ok(self.inner.replace(w))
    }

    /// Attempt to finish this output stream, writing out final chunks of data.
    ///
    /// Note that this function can only be used once data has finished being
    /// written to the output stream. After this function is called then further
    /// calls to `write` may result in a panic.
    ///
    /// # Panics
    ///
    /// Attempts to write data to this stream may result in a panic after this
    /// function is called.
    pub fn try_finish(&mut self) -> io::Result<()> {
        self.inner.finish()
    }

    /// Consumes this encoder, flushing the output stream.
    ///
    /// This will flush the underlying data stream and then return the contained
    /// writer if the flush succeeded.
    ///
    /// Note that this function may not be suitable to call in a situation where
    /// the underlying stream is an asynchronous I/O stream. To finish a stream
    /// the `try_finish` (or `shutdown`) method should be used instead. To
    /// re-acquire ownership of a stream it is safe to call this method after
    /// `try_finish` or `shutdown` has returned `Ok`.
    pub fn finish(mut self) -> io::Result<W> {
        try!(self.inner.finish());
        Ok(self.inner.take_inner())
    }

    /// Returns the number of bytes that the decompressor has consumed for
    /// decompression.
    ///
    /// Note that this will likely be smaller than the number of bytes
    /// successfully written to this stream due to internal buffering.
    pub fn total_in(&self) -> u64 {
        self.inner.data.total_in()
    }

    /// Returns the number of bytes that the decompressor has written to its
    /// output stream.
    pub fn total_out(&self) -> u64 {
        self.inner.data.total_out()
    }
}

impl<W: Write> Write for DecoderWriter<W> {
    fn write(&mut self, buf: &[u8]) -> io::Result<usize> {
        self.inner.write(buf)
    }

    fn flush(&mut self) -> io::Result<()> {
        self.inner.flush()
    }
}

#[cfg(feature = "tokio")]
impl<W: AsyncWrite> AsyncWrite for DecoderWriter<W> {
    fn shutdown(&mut self) -> Poll<(), io::Error> {
        try_nb!(self.inner.finish());
        self.inner.get_mut().shutdown()
    }
}

impl<W: Read + Write> Read for DecoderWriter<W> {
    fn read(&mut self, buf: &mut [u8]) -> io::Result<usize> {
        self.inner.get_mut().read(buf)
    }
}

#[cfg(feature = "tokio")]
impl<W: AsyncRead + AsyncWrite> AsyncRead for DecoderWriter<W> {
}

#[cfg(test)]
mod tests {
    use std::io::prelude::*;
    use std::io;

    use rand::{thread_rng, Rng};

    use zlib::{EncoderWriter, EncoderReader, DecoderReader, DecoderWriter};
    use Compression::Default;

    #[test]
    fn roundtrip() {
        let mut real = Vec::new();
        let mut w = EncoderWriter::new(Vec::new(), Default);
        let v = thread_rng().gen_iter::<u8>().take(1024).collect::<Vec<_>>();
        for _ in 0..200 {
            let to_write = &v[..thread_rng().gen_range(0, v.len())];
            real.extend(to_write.iter().map(|x| *x));
            w.write_all(to_write).unwrap();
        }
        let result = w.finish().unwrap();
        let mut r = DecoderReader::new(&result[..]);
        let mut ret = Vec::new();
        r.read_to_end(&mut ret).unwrap();
        assert!(ret == real);
    }

    #[test]
    fn drop_writes() {
        let mut data = Vec::new();
        EncoderWriter::new(&mut data, Default).write_all(b"foo").unwrap();
        let mut r = DecoderReader::new(&data[..]);
        let mut ret = Vec::new();
        r.read_to_end(&mut ret).unwrap();
        assert!(ret == b"foo");
    }

    #[test]
    fn total_in() {
        let mut real = Vec::new();
        let mut w = EncoderWriter::new(Vec::new(), Default);
        let v = thread_rng().gen_iter::<u8>().take(1024).collect::<Vec<_>>();
        for _ in 0..200 {
            let to_write = &v[..thread_rng().gen_range(0, v.len())];
            real.extend(to_write.iter().map(|x| *x));
            w.write_all(to_write).unwrap();
        }
        let mut result = w.finish().unwrap();

        let result_len = result.len();

        for _ in 0..200 {
            result.extend(v.iter().map(|x| *x));
        }

        let mut r = DecoderReader::new(&result[..]);
        let mut ret = Vec::new();
        r.read_to_end(&mut ret).unwrap();
        assert!(ret == real);
        assert_eq!(r.total_in(), result_len as u64);
    }

    #[test]
    fn roundtrip2() {
        let v = thread_rng()
                    .gen_iter::<u8>()
                    .take(1024 * 1024)
                    .collect::<Vec<_>>();
        let mut r = DecoderReader::new(EncoderReader::new(&v[..], Default));
        let mut ret = Vec::new();
        r.read_to_end(&mut ret).unwrap();
        assert_eq!(ret, v);
    }

    #[test]
    fn roundtrip3() {
        let v = thread_rng()
                    .gen_iter::<u8>()
                    .take(1024 * 1024)
                    .collect::<Vec<_>>();
        let mut w = EncoderWriter::new(DecoderWriter::new(Vec::new()), Default);
        w.write_all(&v).unwrap();
        let w = w.finish().unwrap().finish().unwrap();
        assert!(w == v);
    }

    #[test]
    fn reset_decoder() {
        let v = thread_rng()
                    .gen_iter::<u8>()
                    .take(1024 * 1024)
                    .collect::<Vec<_>>();
        let mut w = EncoderWriter::new(Vec::new(), Default);
        w.write_all(&v).unwrap();
        let data = w.finish().unwrap();

        {
            let (mut a, mut b, mut c) = (Vec::new(), Vec::new(), Vec::new());
            let mut r = DecoderReader::new(&data[..]);
            r.read_to_end(&mut a).unwrap();
            r.reset(&data);
            r.read_to_end(&mut b).unwrap();

            let mut r = DecoderReader::new(&data[..]);
            r.read_to_end(&mut c).unwrap();
            assert!(a == b && b == c && c == v);
        }

        {
            let mut w = DecoderWriter::new(Vec::new());
            w.write_all(&data).unwrap();
            let a = w.reset(Vec::new()).unwrap();
            w.write_all(&data).unwrap();
            let b = w.finish().unwrap();

            let mut w = DecoderWriter::new(Vec::new());
            w.write_all(&data).unwrap();
            let c = w.finish().unwrap();
            assert!(a == b && b == c && c == v);
        }
    }

    #[test]
    fn bad_input() {
        // regress tests: previously caused a panic on drop
        let mut out: Vec<u8> = Vec::new();
        let data: Vec<u8> = (0..255).cycle().take(1024).collect();
        let mut w = DecoderWriter::new(&mut out);
        match w.write_all(&data[..]) {
            Ok(_) => panic!("Expected an error to be returned!"),
            Err(e) => assert_eq!(e.kind(), io::ErrorKind::InvalidInput),
        }
    }

    #[test]
    fn qc_reader() {
        ::quickcheck::quickcheck(test as fn(_) -> _);

        fn test(v: Vec<u8>) -> bool {
            let mut r = DecoderReader::new(EncoderReader::new(&v[..], Default));
            let mut v2 = Vec::new();
            r.read_to_end(&mut v2).unwrap();
            v == v2
        }
    }

    #[test]
    fn qc_writer() {
        ::quickcheck::quickcheck(test as fn(_) -> _);

        fn test(v: Vec<u8>) -> bool {
            let mut w = EncoderWriter::new(DecoderWriter::new(Vec::new()), Default);
            w.write_all(&v).unwrap();
            v == w.finish().unwrap().finish().unwrap()
        }
    }
}<|MERGE_RESOLUTION|>--- conflicted
+++ resolved
@@ -17,12 +17,9 @@
 ///
 /// This structure implements a [`Write`] interface and takes a stream of
 /// uncompressed data, writing the compressed data to the wrapped writer.
-<<<<<<< HEAD
 ///
 /// [`Write`]: https://doc.rust-lang.org/std/io/trait.Write.html
-=======
 #[derive(Debug)]
->>>>>>> 3012817e
 pub struct EncoderWriter<W: Write> {
     inner: zio::Writer<W, Compress>,
 }
@@ -31,12 +28,9 @@
 ///
 /// This structure implements a [`Read`] interface and will read uncompressed
 /// data from an underlying stream and emit a stream of compressed data.
-<<<<<<< HEAD
 ///
 /// [`Read`]: https://doc.rust-lang.org/std/io/trait.Read.html
-=======
 #[derive(Debug)]
->>>>>>> 3012817e
 pub struct EncoderReader<R> {
     inner: EncoderReaderBuf<BufReader<R>>,
 }
@@ -45,12 +39,9 @@
 ///
 /// This structure implements a [`BufRead`] interface and will read uncompressed
 /// data from an underlying stream and emit a stream of compressed data.
-<<<<<<< HEAD
 ///
 /// [`BufRead`]: https://doc.rust-lang.org/std/io/trait.BufRead.html
-=======
 #[derive(Debug)]
->>>>>>> 3012817e
 pub struct EncoderReaderBuf<R> {
     obj: R,
     data: Compress,
@@ -60,12 +51,9 @@
 ///
 /// This structure implements a [`Read`] interface and takes a stream of
 /// compressed data as input, providing the decompressed data when read from.
-<<<<<<< HEAD
 ///
 /// [`Read`]: https://doc.rust-lang.org/std/io/trait.Read.html
-=======
 #[derive(Debug)]
->>>>>>> 3012817e
 pub struct DecoderReader<R> {
     inner: DecoderReaderBuf<BufReader<R>>,
 }
@@ -74,12 +62,9 @@
 ///
 /// This structure implements a [`BufRead`] interface and takes a stream of
 /// compressed data as input, providing the decompressed data when read from.
-<<<<<<< HEAD
 ///
 /// [`BufRead`]: https://doc.rust-lang.org/std/io/trait.BufRead.html
-=======
 #[derive(Debug)]
->>>>>>> 3012817e
 pub struct DecoderReaderBuf<R> {
     obj: R,
     data: Decompress,
@@ -89,12 +74,9 @@
 ///
 /// This structure implements a [`Write`] and will emit a stream of decompressed
 /// data when fed a stream of compressed data.
-<<<<<<< HEAD
 ///
 /// [`Write`]: https://doc.rust-lang.org/std/io/trait.Write.html
-=======
 #[derive(Debug)]
->>>>>>> 3012817e
 pub struct DecoderWriter<W: Write> {
     inner: zio::Writer<W, Decompress>,
 }
