--- conflicted
+++ resolved
@@ -30,12 +30,9 @@
 ///
 /// This structure exposes a [`Write`] interface that will emit compressed data
 /// to the underlying writer `W`.
-<<<<<<< HEAD
 ///
 /// [`Write`]: https://doc.rust-lang.org/std/io/trait.Write.html
-=======
 #[derive(Debug)]
->>>>>>> 3012817e
 pub struct EncoderWriter<W: Write> {
     inner: zio::Writer<W, Compress>,
     crc: Crc,
@@ -48,14 +45,10 @@
 /// This structure exposes a [`Read`] interface that will read uncompressed data
 /// from the underlying reader and expose the compressed version as a [`Read`]
 /// interface.
-<<<<<<< HEAD
 ///
 /// [`Read`]: https://doc.rust-lang.org/std/io/trait.Read.html
+#[derive(Debug)]
 pub struct EncoderReader<R> {
-=======
-#[derive(Debug)]
-pub struct EncoderReader<R: Read> {
->>>>>>> 3012817e
     inner: EncoderReaderBuf<BufReader<R>>,
 }
 
@@ -64,14 +57,10 @@
 /// This structure exposes a [`Read`] interface that will read uncompressed data
 /// from the underlying reader and expose the compressed version as a [`Read`]
 /// interface.
-<<<<<<< HEAD
 ///
 /// [`Read`]: https://doc.rust-lang.org/std/io/trait.Read.html
+#[derive(Debug)]
 pub struct EncoderReaderBuf<R> {
-=======
-#[derive(Debug)]
-pub struct EncoderReaderBuf<R: BufRead> {
->>>>>>> 3012817e
     inner: deflate::EncoderReaderBuf<CrcReader<R>>,
     header: Vec<u8>,
     pos: usize,
@@ -93,14 +82,10 @@
 ///
 /// This structure exposes a [`Read`] interface that will consume compressed
 /// data from the underlying reader and emit uncompressed data.
-<<<<<<< HEAD
 ///
 /// [`Read`]: https://doc.rust-lang.org/std/io/trait.Read.html
+#[derive(Debug)]
 pub struct DecoderReader<R> {
-=======
-#[derive(Debug)]
-pub struct DecoderReader<R: Read> {
->>>>>>> 3012817e
     inner: DecoderReaderBuf<BufReader<R>>,
 }
 
@@ -115,14 +100,10 @@
 ///
 /// This structure exposes a [`Read`] interface that will consume all gzip members
 /// from the underlying reader and emit uncompressed data.
-<<<<<<< HEAD
 ///
 /// [`Read`]: https://doc.rust-lang.org/std/io/trait.Read.html
+#[derive(Debug)]
 pub struct MultiDecoderReader<R> {
-=======
-#[derive(Debug)]
-pub struct MultiDecoderReader<R: Read> {
->>>>>>> 3012817e
     inner: MultiDecoderReaderBuf<BufReader<R>>,
 }
 
@@ -130,14 +111,10 @@
 ///
 /// This structure exposes a [`Read`] interface that will consume compressed
 /// data from the underlying reader and emit uncompressed data.
-<<<<<<< HEAD
 ///
 /// [`Read`]: https://doc.rust-lang.org/std/io/trait.Read.html
+#[derive(Debug)]
 pub struct DecoderReaderBuf<R> {
-=======
-#[derive(Debug)]
-pub struct DecoderReaderBuf<R: BufRead> {
->>>>>>> 3012817e
     inner: CrcReader<deflate::DecoderReaderBuf<R>>,
     header: Header,
     finished: bool,
@@ -154,14 +131,10 @@
 ///
 /// This structure exposes a [`Read`] interface that will consume all gzip members
 /// from the underlying reader and emit uncompressed data.
-<<<<<<< HEAD
 ///
 /// [`Read`]: https://doc.rust-lang.org/std/io/trait.Read.html
+#[derive(Debug)]
 pub struct MultiDecoderReaderBuf<R> {
-=======
-#[derive(Debug)]
-pub struct MultiDecoderReaderBuf<R: BufRead> {
->>>>>>> 3012817e
     inner: CrcReader<deflate::DecoderReaderBuf<R>>,
     header: Header,
     finished: bool,
